{
  "name": "@serverless-stack/resources",
  "version": "0.7.2",
  "homepage": "https://serverless-stack.com",
  "description": "Helper AWS CDK constructs for Serverless Stack apps.",
  "main": "dist/index.js",
  "types": "dist/index.d.ts",
  "scripts": {
    "watch": "tsc --watch --rootDir src --outDir dist",
    "build": "tsc --rootDir src --outDir dist && cd lambda/stub && yarn && zip -r ../../dist/stub.zip .",
    "clean": "rm -rf dist",
    "prepare": "./bin/aws-cdk-version-check.js && npm run build",
    "jest-clear-cache": "jest --clearCache",
    "test": "jest"
  },
  "author": {
    "name": "Anomaly Innovations",
    "url": "https://anoma.ly"
  },
  "repository": {
    "type": "git",
    "url": "https://github.com/serverless-stack/serverless-stack.git",
    "directory": "packages/resources"
  },
  "license": "MIT",
  "publishConfig": {
    "access": "public"
  },
  "dependencies": {
<<<<<<< HEAD
    "@aws-cdk/aws-dynamodb": "1.79.0",
    "@aws-cdk/aws-events": "1.79.0",
    "@aws-cdk/aws-events-targets": "1.79.0",
    "@aws-cdk/aws-iam": "1.79.0",
=======
    "@aws-cdk/aws-apigatewayv2": "1.79.0",
    "@aws-cdk/aws-apigatewayv2-integrations": "1.79.0",
>>>>>>> ef4b7297
    "@aws-cdk/aws-lambda": "1.79.0",
    "@aws-cdk/aws-lambda-event-sources": "1.79.0",
    "@aws-cdk/aws-lambda-nodejs": "1.79.0",
    "@aws-cdk/aws-logs": "1.79.0",
    "@aws-cdk/aws-sns": "1.79.0",
    "@aws-cdk/aws-sns-subscriptions": "1.79.0",
    "@aws-cdk/aws-sqs": "1.79.0",
    "@aws-cdk/core": "1.79.0",
    "@aws-cdk/cx-api": "1.79.0",
    "@types/jest": "^26.0.7",
    "chalk": "^4.1.0",
    "cross-spawn": "^7.0.3",
    "esbuild": "^0.8.31",
    "eslint": "^7.16.0",
    "fs-extra": "^9.0.1",
    "jest": "^26.1.0",
    "ts-jest": "^26.1.4",
    "typescript": "^3.9.7",
    "zip-local": "^0.3.4"
  },
  "devDependencies": {
    "@types/cross-spawn": "^6.0.2",
    "@types/fs-extra": "^9.0.6",
    "@types/node": "^14.0.27"
  },
  "gitHead": "0fab8ab33d6a8c56bae34a6b1feb86655371e928"
}<|MERGE_RESOLUTION|>--- conflicted
+++ resolved
@@ -27,15 +27,12 @@
     "access": "public"
   },
   "dependencies": {
-<<<<<<< HEAD
+    "@aws-cdk/aws-apigatewayv2": "1.79.0",
+    "@aws-cdk/aws-apigatewayv2-integrations": "1.79.0",
     "@aws-cdk/aws-dynamodb": "1.79.0",
     "@aws-cdk/aws-events": "1.79.0",
     "@aws-cdk/aws-events-targets": "1.79.0",
     "@aws-cdk/aws-iam": "1.79.0",
-=======
-    "@aws-cdk/aws-apigatewayv2": "1.79.0",
-    "@aws-cdk/aws-apigatewayv2-integrations": "1.79.0",
->>>>>>> ef4b7297
     "@aws-cdk/aws-lambda": "1.79.0",
     "@aws-cdk/aws-lambda-event-sources": "1.79.0",
     "@aws-cdk/aws-lambda-nodejs": "1.79.0",

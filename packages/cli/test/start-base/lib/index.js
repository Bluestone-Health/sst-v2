--- conflicted
+++ resolved
@@ -1,12 +1,7 @@
 import * as cdk from "@aws-cdk/core";
 import * as sns from "@aws-cdk/aws-sns";
-<<<<<<< HEAD
-import * as subscriptions from "@aws-cdk/aws-sns-subscriptions";
-import * as lambda from "@aws-cdk/aws-lambda";
-=======
->>>>>>> 762cea7b
+import * as sst from "@serverless-stack/resources";
 
-import * as sst from "@serverless-stack/resources";
 class MySampleStack extends sst.Stack {
   constructor(scope, id, props) {
     super(scope, id, props);
@@ -31,7 +26,6 @@
     const api = new sst.Api(this, "Api", {
       defaultFunctionProps: {
         srcPath: "src/api",
-        runtime: lambda.Runtime.NODEJS_12_X,
         environment: {
           TOPIC_ARN: topic.snsTopic.topicArn,
         },

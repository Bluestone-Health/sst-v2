The `NextjsSite` construct is a higher level CDK construct that lets you create Next.js apps on AWS. It uses [OpenNext](https://open-next.js.org) to build your Next.js app, and transforms the build output to a format that can be deployed to AWS.

Here's how it works at a high level.

- The client assets are deployed to an S3 Bucket, and served out from a CloudFront CDN for fast content delivery.
- The app server and API functions are deployed to Lambda. You can deploy to Lambda@Edge instead if the `edge` flag is enabled. Read more about [Single region vs Edge](#single-region-vs-edge).
- You can [reference other AWS resources](#using-aws-services) directly in your Next.js app.
- You can [configure custom domains](#custom-domains).

---

## Quick Start

1. You can use SST in an existing Next.js app in _drop-in mode_ or inside a monorepo app in _standalone mode_.

   - If you have an existing Next.js app, just run `npx create-sst` at the root and it'll configure SST in [_drop-in mode_](../what-is-sst.md#drop-in-mode).

     ```bash
     npx create-sst@latest
     ```

   - If you are starting from scratch, we recommend using our monorepo starter in [_standalone mode_](../what-is-sst.md#standalone-mode).

     ```bash
     npx create-sst@latest --template standard/nextjs
     ```

2. This adds the `NextjsSite` construct to your stacks code.

   ```ts {8-10}
   import { NextjsSite, StackContext } as sst from "sst/constructs";

   export default function MyStack({ stack }: StackContext) {

     // ... existing constructs

     // Create the Next.js site
     const site = new NextjsSite(stack, "Site", {
       path: "packages/web",
     });

     // Add the site's URL to stack output
     stack.addOutputs({
       URL: site.url,
     });
   }
   ```

   When you are building your SST app, `NextjsSite` will invoke `npx open-next@latest build` inside the Next.js app directory. We also print out the `site.url` once deployed.

3. We also use the [`sst bind`](../packages/sst.md#sst-bind) command in your Next.js app's `package.json` to run `next dev`. This allows you to [bind your AWS resources](#using-aws-services) directly to your Next.js app.

   ```diff {3}
     "scripts": {
   -   "dev": "next dev",
   +   "dev": "sst bind next dev",
       "build": "next build",
     },
   ```

:::note
If you are using `getStaticProps` in your app, you'll need to change your build command from `next build` to `sst bind next build`. [Read more about this below](#resource-binding-and-ssg).
:::

Check out the [full Next.js tutorial](../start/nextjs.md).

---

## Working locally

To work on your Next.js app locally with SST:

1. Start SST in your project root.

   ```bash
   npx sst dev
   ```

2. Then start your Next.js app. This should run `sst bind next dev`.

   ```bash
   npm run dev
   ```

:::note
When running `sst dev`, SST does not deploy your Next.js app. It's meant to be run locally.
:::

---

## Single region vs edge

There are two ways you can deploy a Next.js app to your AWS account.

- Single region

  By default, the Next.js app server is deployed to a single region defined in your [`sst.config.ts`](../configuring-sst.md#config-function) or passed in via the [`--region`](packages/sst.md#global-options) flag.

- Edge

  Alternatively, you can choose to deploy to the edge. When deployed to the edge, middleware, SSR functions, and API routes are running on edge location that is physically closer to the end user. In this case, the app server is deployed to AWS Lambda@Edge.

  ```ts {3}
  const site = new NextjsSite(stack, "Site", {
    path: "my-next-app/",
    edge: true,
  });
  ```

Note that, if you have a centralized database, Edge locations are often far away from your database. If you are querying your database in your SSR functions and API routes, you might experience much longer latency when deployed to the edge.

:::info
If you are not sure which one to use, we recommend deploying to a single region.
:::

---

## Custom domains

You can configure the app with a custom domain hosted either on [Route 53](https://aws.amazon.com/route53/) or [externally](#configuring-externally-hosted-domain).

```js {3}
const site = new NextjsSite(stack, "Site", {
  path: "my-next-app/",
  customDomain: "my-app.com",
});
```

Note that visitors to `http://` will be redirected to `https://`.

You can also configure an alias domain to point to the main domain. For example, to setup `www.my-app.com` to redirect to `my-app.com`:

```js {5}
const site = new NextjsSite(stack, "Site", {
  path: "my-next-app/",
  customDomain: {
    domainName: "my-app.com",
    domainAlias: "www.my-app.com",
  },
});
```

---

## Using AWS services

SST makes it very easy for your `NextjsSite` construct to access other resources in your AWS account. Imagine you have an S3 bucket created using the [`Bucket`](../constructs/Bucket.md) construct. You can bind it to your Next.js app.

```ts {5}
const bucket = new Bucket(stack, "Uploads");

const site = new NextjsSite(stack, "Site", {
  path: "packages/web",
  bind: [bucket],
});
```

This will attach the necessary IAM permissions and allow your Next.js app to access the bucket through the typesafe [`sst/node`](../clients/index.md) client.

```ts {4}
import { Bucket } from "sst/node/bucket";

export async function getServerSideProps() {
  console.log(Bucket.Uploads.bucketName);
}
```

You can read more about this over on the [Resource Binding](../resource-binding.md) doc.

---

#### Resource binding and SSG

If your app is using `getStaticProps` and is connecting to resources that've been bound it, you might see an error like this while deploying your app.

```
Cannot access bound resources. This usually happens if the "sst/node" package is used at build time.
```

You'll need to wrap your `next build` command with `sst bind next build`. This'll allow Next.js to build while having access to your resources.

---

#### Client side environment variables

You can also pass in environment variables directly to your client side code.

```ts {5-7}
const bucket = new Bucket(stack, "Bucket");

new NextjsSite(stack, "Site", {
  path: "packages/web",
  environment: {
    NEXT_PUBLIC_BUCKET_NAME: bucket.bucketName,
  },
});
```

Now you can access the bucket's name in your client side code.

```ts
console.log(process.env.NEXT_PUBLIC_BUCKET_NAME);
```

In Next.js, only environment variables prefixed with `NEXT_PUBLIC_` are available in your client side code. Read more about using environment variables over on the [Next.js docs](https://nextjs.org/docs/basic-features/environment-variables#exposing-environment-variables-to-the-browser).

You can also [read about how this works](../resource-binding.md#client-side-environment-variables) behind the scenes in SST.

---

## Warming

Server functions may experience performance issues due to Lambda cold starts. SST helps mitigate this by creating an EventBridge scheduled rule to periodically invoke the server function.

```ts {5}
new NextjsSite(stack, "Site", {
  path: "packages/web",
  warm: 20,
});
```

Setting `warm` to 20 keeps 20 server function instances active, invoking them every 5 minutes.

Note that warming is currently supported only in regional mode.

#### Cost

There are three components to the cost:

1. EventBridge scheduler: $0.00864

   ```
   Requests cost — 8,640 invocations per month x $1/million = $0.00864
   ```

1. Warmer function: $0.145728288

   ```
   Requests cost — 8,640 invocations per month x $0.2/million = $0.001728
   Duration cost — 8,640 invocations per month x 1GB memory x 1s duration x $0.0000166667/GB-second = $0.144000288
   ```

1. Server function: $0.0161280288 per warmed instance

   ```
   Requests cost — 8,640 invocations per month x $0.2/million = $0.001728
   Duration cost — 8,640 invocations per month x 1GB memory x 100ms duration x $0.0000166667/GB-second = $0.0144000288
   ```

For example, keeping 50 instances of the server function warm will cost approximately **$0.96 per month**

```
$0.00864 + $0.145728288 + $0.0161280288 x 50 = $0.960769728
```

This cost estimate is based on the `us-east-1` region pricing and does not consider any free tier benefits.

---

## Logging

By default, routes for the app server function log to a common AWS CloudWatch log group. However, you can configure each route to log to its own group:

```js
new NextjsSite(stack, "Site", {
  path: "my-next-app/",
  logging: "per-route",
});
```

With per-route logging, the resources page shows a breakdown of all routes. Click on any route to see its logs.

![Next.js per route logging](/img/nextjssite/per-route-logging.png)

:::info
Starting the next minor release, "per-route" will become the default logging behavior.
:::

---

## Sourcemap

Next.js uses webpack to bundle your code, so the stack trace line numbers might not match. Turning on sourcemap when building your Next.js app can fix this.

To turn on sourcemap, update your Next.js config:

```diff title="next.config.js"
const nextConfig = {
+ webpack: (config) => {
+   config.devtool = "source-map";
+   return config;
+ },
};
```

Now when your Next.js app builds, it'll generate the sourcemap files alongside your code. SST uploads these files to the [bootstrap bucket](../advanced/bootstrapping.md).

<<<<<<< HEAD
:::info
The sourcemap files are not added to the server bundle, keeping the function size small.
:::
=======
![Next.js sourcemap files](/img/nextjssite/sourcemap-files.png)

SST uploads these files to the [bootstrap bucket](../advanced/bootstrapping.md) for stack trace decoding. These files won't be in the server bundle, ensuring a compact function size.
>>>>>>> 8a7e6beb

With sourcemap active, the [SST Console](../console.md) will display the error source with the right context.

![Next.js error stack trace](/img/nextjssite/error-stack-trace.png)

---

## Examples

### Configuring custom domains

You can configure the website with a custom domain hosted either on [Route 53](https://aws.amazon.com/route53/) or [externally](#configuring-externally-hosted-domain).

#### Using the basic config (Route 53 domains)

```js {3}
new NextjsSite(stack, "Site", {
  path: "my-next-app/",
  customDomain: "my-app.com",
});
```

#### Redirect www to non-www (Route 53 domains)

```js {3-6}
new NextjsSite(stack, "Site", {
  path: "my-next-app/",
  customDomain: {
    domainName: "my-app.com",
    domainAlias: "www.my-app.com",
  },
});
```

#### Configuring domains across stages (Route 53 domains)

```js {3-7}
new NextjsSite(stack, "Site", {
  path: "my-next-app/",
  customDomain: {
    domainName:
      stack.stage === "prod" ? "my-app.com" : `${stack.stage}.my-app.com`,
    domainAlias: stack.stage === "prod" ? "www.my-app.com" : undefined,
  },
});
```

#### Configuring alternate domain names (Route 53 domains)

You can specify additional domain names for the site url. Note that the certificate for these names will not be automatically generated, so the certificate option must be specified. Also note that you need to manually create the Route 53 records for the alternate domain names.

```js
import { DnsValidatedCertificate } from "aws-cdk-lib/aws-certificatemanager";
import { HostedZone, RecordTarget, ARecord, AaaaRecord } from "aws-cdk-lib/aws-route53";
import { CloudFrontTarget } from "aws-cdk-lib/aws-route53-targets";

// Look up hosted zone
const hostedZone = HostedZone.fromLookup(stack, "HostedZone", {
  domainName: "my-app.com",
});

// Create a certificate with alternate domain names
const certificate = new DnsValidatedCertificate(stack, "Certificate", {
  domainName: "foo.my-app.com",
  hostedZone,
  region: "us-east-1",
  subjectAlternativeNames: ["bar.my-app.com"],
});

// Create site
const site = new NextjsSite(stack, "Site", {
  path: "my-next-app/",
  customDomain: {
    domainName: "foo.my-app.com",
    alternateNames: ["bar.my-app.com"],
    cdk: {
      hostedZone,
      certificate,
    },
  },
});

// Create A and AAAA records for the alternate domain names
const recordProps = {
  recordName: "bar.my-app.com",
  zone: hostedZone,
  target: RecordTarget.fromAlias(
    new CloudFrontTarget(site.cdk.distribution)
  ),
};
new ARecord(stack, "AlternateARecord", recordProps);
new AaaaRecord(stack, "AlternateAAAARecord", recordProps);
```

#### Importing an existing certificate (Route 53 domains)

```js {8}
import { Certificate } from "aws-cdk-lib/aws-certificatemanager";

new NextjsSite(stack, "Site", {
  path: "my-next-app/",
  customDomain: {
    domainName: "my-app.com",
    cdk: {
      certificate: Certificate.fromCertificateArn(stack, "MyCert", certArn),
    },
  },
});
```

Note that, the certificate needs be created in the `us-east-1`(N. Virginia) region as required by AWS CloudFront.

#### Specifying a hosted zone (Route 53 domains)

If you have multiple hosted zones for a given domain, you can choose the one you want to use to configure the domain.

```js {8-11}
import { HostedZone } from "aws-cdk-lib/aws-route53";

new NextjsSite(stack, "Site", {
  path: "my-next-app/",
  customDomain: {
    domainName: "my-app.com",
    cdk: {
      hostedZone: HostedZone.fromHostedZoneAttributes(stack, "MyZone", {
        hostedZoneId,
        zoneName,
      }),
    },
  },
});
```

#### Configuring externally hosted domain

```js {5-11}
import { Certificate } from "aws-cdk-lib/aws-certificatemanager";

new NextjsSite(stack, "Site", {
  path: "my-next-app/",
  customDomain: {
    isExternalDomain: true,
    domainName: "my-app.com",
    cdk: {
      certificate: Certificate.fromCertificateArn(stack, "MyCert", certArn),
    },
  },
});
```

Note that the certificate needs be created in the `us-east-1`(N. Virginia) region as required by AWS CloudFront, and validated. After the `Distribution` has been created, create a CNAME DNS record for your domain name with the `Distribution's` URL as the value. Here are more details on [configuring SSL Certificate on externally hosted domains](https://docs.aws.amazon.com/AmazonCloudFront/latest/DeveloperGuide/CNAMEs.html).

Also note that you can also migrate externally hosted domains to Route 53 by [following this guide](https://docs.aws.amazon.com/Route53/latest/DeveloperGuide/MigratingDNS.html).

### Configuring server function

```js {3-4}
new NextjsSite(stack, "Site", {
  path: "my-next-app/",
  timeout: "5 seconds",
  memorySize: "2048 MB",
});
```

### Configuring image optimization function

```js {3-5}
new NextjsSite(stack, "Site", {
  path: "my-next-app/",
  imageOptimization: {
    memorySize: "2048 MB",
  },
});
```

### Advanced examples

#### Configuring VPC

Note that VPC is only supported when deploying to a [single region](#single-region-vs-edge).

```js {12-17}
import { Vpc, SubnetType } from "aws-cdk-lib/aws-ec2";

// Create a VPC
const vpc = new Vpc(stack, "myVPC");

// Alternatively use an existing VPC
const vpc = Vpc.fromLookup(stack, "myVPC", { ... });
const vpcSubnets = {
  subnetType: SubnetType.PRIVATE_WITH_EGRESS,
};

new NextjsSite(stack, "Site", {
  path: "my-next-app/",
  cdk: {
    server: {
      vpc,
      vpcSubnets,
    },
    revalidation: {
      vpc,
      vpcSubnets,
    }
  }
});
```

#### Configuring log retention

```js {6-8}
import { RetentionDays } from "aws-cdk-lib/aws-logs";

new NextjsSite(stack, "Site", {
  path: "my-next-app/",
  cdk: {
    server: {
      logRetention: RetentionDays.ONE_MONTH,
    }
  },
});
```

#### Using an existing S3 Bucket

```js {6}
import { Bucket } from "aws-cdk-lib/aws-s3";

new NextjsSite(stack, "Site", {
  path: "my-next-app/",
  cdk: {
    bucket: Bucket.fromBucketName(stack, "Bucket", "my-bucket"),
  },
});
```

#### Reusing CloudFront cache policies

CloudFront has a limit of 20 cache policies per AWS account. This is a hard limit, and cannot be increased. If you plan to deploy multiple Next.js sites, you can have the constructs share the same cache policies by reusing them across sites.

```js
import { Duration } from "aws-cdk-lib";
import {
  CachePolicy,
  CacheQueryStringBehavior,
  CacheHeaderBehavior,
  CacheCookieBehavior,
} from "aws-cdk-lib/aws-cloudfront";

const serverCachePolicy = new CachePolicy(stack, "ServerCache", NextjsSite.buildDefaultServerCachePolicyProps());

new NextjsSite(stack, "Site1", {
  path: "my-next-app/",
  cdk: {
    serverCachePolicy,
  },
});

new NextjsSite(stack, "Site2", {
  path: "another-next-app/",
  cdk: {
    serverCachePolicy,
  },
});
```

#### Configuring CloudFront response headers policies

```js
import { ResponseHeadersPolicy } from "aws-cdk-lib/aws-cloudfront";

new NextjsSite(stack, "Site", {
  path: "my-next-app/",
  cdk: {
    responseHeadersPolicy: ResponseHeadersPolicy.CORS_ALLOW_ALL_ORIGINS,
  },
});
```<|MERGE_RESOLUTION|>--- conflicted
+++ resolved
@@ -295,15 +295,11 @@
 
 Now when your Next.js app builds, it'll generate the sourcemap files alongside your code. SST uploads these files to the [bootstrap bucket](../advanced/bootstrapping.md).
 
-<<<<<<< HEAD
+![Next.js sourcemap files](/img/nextjssite/sourcemap-files.png)
+
 :::info
 The sourcemap files are not added to the server bundle, keeping the function size small.
 :::
-=======
-![Next.js sourcemap files](/img/nextjssite/sourcemap-files.png)
-
-SST uploads these files to the [bootstrap bucket](../advanced/bootstrapping.md) for stack trace decoding. These files won't be in the server bundle, ensuring a compact function size.
->>>>>>> 8a7e6beb
 
 With sourcemap active, the [SST Console](../console.md) will display the error source with the right context.
 
